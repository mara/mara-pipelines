"""Command line interface for running data pipelines"""

import sys

import click

from .. import config, pipelines


def run_pipeline(pipeline: pipelines.Pipeline, nodes: {pipelines.Node} = None,
                 with_upstreams: bool = False,
                 interactively_started: bool = False) -> bool:
    """
    Runs a pipeline or parts of it with output printed to stdout
    Args:
        pipeline: The pipeline to run
        nodes: A list of pipeline children that should run
        with_upstreams: When true and `nodes` are provided, then all upstreams of `nodes` in `pipeline` are also run
        interactively_started: Whether or not this run was started interactively, passed on in RunStarted and
                               RunFinished events.
    Return:
        True when the pipeline run succeeded
    """
    from ..logging import logger, pipeline_events
    from .. import execution

    succeeded = True
    for event in execution.run_pipeline(pipeline, nodes, with_upstreams, interactively_started=interactively_started):
        if isinstance(event, pipeline_events.Output):
            print(f'\033[36m{" / ".join(event.node_path)}{":" if event.node_path else ""}\033[0m '
                  + {logger.Format.STANDARD: '\033[01m',
                     logger.Format.ITALICS: '\033[02m',
                     logger.Format.VERBATIM: ''}[event.format]
                  + ('\033[91m' if event.is_error else '') + event.message + '\033[0m')
        elif isinstance(event, pipeline_events.RunFinished):
            if not event.succeeded:
                succeeded = False

    return succeeded


@click.command()
@click.option('--path', default='',
              help='The parent ids of of the pipeline to run, separated by comma. Example: "pipeline-id,sub-pipeline-id".')
@click.option('--nodes',
              help='IDs of sub-nodes of the pipeline to run, separated by comma. When provided, then only these nodes are run. Example: "do-this, do-that".')
@click.option('--with_upstreams', default=False, is_flag=True,
              help='Also run all upstreams of --nodes within the pipeline.')
def run(path, nodes, with_upstreams):
    """Runs a pipeline or a sub-set of its nodes"""

    # the pipeline to run
    path = path.split(',')
    pipeline, found = pipelines.find_node(path)
    if not found:
        print(f'Pipeline {path} not found', file=sys.stderr)
        sys.exit(-1)
    if not isinstance(pipeline, pipelines.Pipeline):
        print(f'Node {path} is not a pipeline, but a {pipeline.__class__.__name__}', file=sys.stderr)
        sys.exit(-1)

    # a list of nodes to run selectively in the pipeline
    _nodes = set()
    for id in (nodes.split(',') if nodes else []):
        node = pipeline.nodes.get(id)
        if not node:
            print(f'Node "{id}" not found in pipeline {path}', file=sys.stderr)
            sys.exit(-1)
        else:
            _nodes.add(node)

    if not run_pipeline(pipeline, _nodes, with_upstreams, interactively_started=False):
        sys.exit(-1)


@click.command()
def run_interactively():
    """Select and run data pipelines"""
    from dialog import Dialog

    d = Dialog(dialog="dialog", autowidgetsize=True)  # see http://pythondialog.sourceforge.net/doc/widgets.html

    def run_pipeline_and_notify(pipeline: pipelines.Pipeline, nodes: {pipelines.Node} = None):
<<<<<<< HEAD
        from ..logging.slack import Slack
        from ..logging.teams import Teams

        chat_rooms = []

        if config.slack_token():
            chat_rooms.append(Slack())
        if config.teams_token():
            chat_rooms.append(Teams())

        for chat_room in chat_rooms:
            text = chat_room.create_run_msg(pipeline)
            if nodes:
                text += ', nodes ' + ', '.join([f'`{node.id}`' for node in nodes])

            chat_room.send_msg(message={'text': text})

        if not run_pipeline(pipeline, nodes):

            for chat_room in chat_rooms:
                text = chat_room.create_failure_msg()
                chat_room.send_msg(message={'text': text})

            sys.exit(-1)

        for chat_room in chat_rooms:
            text = chat_room.create_success_msg()
            chat_room.send_msg(message={'text': text})
=======
        if not run_pipeline(pipeline, nodes, interactively_started=True):
            sys.exit(-1)
>>>>>>> acbd8c22

    def menu(node: pipelines.Node):
        if isinstance(node, pipelines.Pipeline):

            code, choice = d.menu(
                text='Pipeline ' + '.'.join(node.path()) if node.parent else 'Root pipeline',
                choices=[('▶ ', 'Run'), ('>> ', 'Run selected')]
                        + [(child.id, '→' if isinstance(child, pipelines.Pipeline) else 'Run')
                           for child in node.nodes.values()])
            if code == d.CANCEL:
                return

            if choice == '▶ ':
                run_pipeline_and_notify(node)
            elif choice == '>> ':
                code, node_ids = d.checklist('Select sub-nodes to run. If you want to run all, then select none.',
                                             choices=[(node_id, '', False) for node_id in node.nodes.keys()])
                if code == d.OK:
                    run_pipeline_and_notify(node, {node.nodes[id] for id in node_ids})
            else:
                menu(node.nodes[choice])
            return
        else:
            run_pipeline_and_notify(pipeline=node.parent, nodes=[node])

    menu(config.root_pipeline())


@click.command()
@click.option('--path', default='',
              help='The parent ids of of the node to reset. Example: "pipeline-id,sub-pipeline-id".')
def reset_incremental_processing(path):
    """Reset status of incremental processing for a node"""
    from ..incremental_processing import reset

    path = path.split(',') if path else []
    node, found = pipelines.find_node(path)
    if not found:
        print(f'Node {path} not found', file=sys.stderr)
        sys.exit(-1)
    reset.reset_incremental_processing(path)<|MERGE_RESOLUTION|>--- conflicted
+++ resolved
@@ -81,39 +81,9 @@
     d = Dialog(dialog="dialog", autowidgetsize=True)  # see http://pythondialog.sourceforge.net/doc/widgets.html
 
     def run_pipeline_and_notify(pipeline: pipelines.Pipeline, nodes: {pipelines.Node} = None):
-<<<<<<< HEAD
-        from ..logging.slack import Slack
-        from ..logging.teams import Teams
 
-        chat_rooms = []
-
-        if config.slack_token():
-            chat_rooms.append(Slack())
-        if config.teams_token():
-            chat_rooms.append(Teams())
-
-        for chat_room in chat_rooms:
-            text = chat_room.create_run_msg(pipeline)
-            if nodes:
-                text += ', nodes ' + ', '.join([f'`{node.id}`' for node in nodes])
-
-            chat_room.send_msg(message={'text': text})
-
-        if not run_pipeline(pipeline, nodes):
-
-            for chat_room in chat_rooms:
-                text = chat_room.create_failure_msg()
-                chat_room.send_msg(message={'text': text})
-
-            sys.exit(-1)
-
-        for chat_room in chat_rooms:
-            text = chat_room.create_success_msg()
-            chat_room.send_msg(message={'text': text})
-=======
         if not run_pipeline(pipeline, nodes, interactively_started=True):
             sys.exit(-1)
->>>>>>> acbd8c22
 
     def menu(node: pipelines.Node):
         if isinstance(node, pipelines.Pipeline):
