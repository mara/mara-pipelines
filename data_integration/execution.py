--- conflicted
+++ resolved
@@ -13,12 +13,8 @@
 from multiprocessing import queues
 
 from . import pipelines, config
-<<<<<<< HEAD
-from .logging import logger, events, system_statistics, run_log, node_cost, slack, teams, notifier
-=======
 from .logging import logger, pipeline_events, system_statistics, run_log, node_cost
 from . import events
->>>>>>> acbd8c22
 
 
 def run_pipeline(pipeline: pipelines.Pipeline, nodes: {pipelines.Node} = None,
@@ -286,13 +282,6 @@
     run_process.start()
 
     runlogger = run_log.RunLogger()
-<<<<<<< HEAD
-    event_handlers = [runlogger]
-
-    # todo: make event handlers configurable (e.g. for slack)
-    event_handlers.extend(config.event_handlers())
-=======
->>>>>>> acbd8c22
 
     # process messages from forked child processes
     while True:
