"""Logging pipeline runs, node output and status information in mara database"""

import psycopg2.extensions
import sqlalchemy.orm
from sqlalchemy.ext.declarative import declarative_base

import mara_db.postgresql
from .. import config
from ..logging import pipeline_events, system_statistics
from .. import events

Base = declarative_base()


class Run(Base):
    """Runtime and status of a data integration run"""
    __tablename__ = 'data_integration_run'

    run_id = sqlalchemy.Column(sqlalchemy.Integer, primary_key=True)
    node_path = sqlalchemy.Column(sqlalchemy.ARRAY(sqlalchemy.TEXT), nullable=False, index=True)
    pid = sqlalchemy.Column(sqlalchemy.Integer, nullable=False)
    start_time = sqlalchemy.Column(sqlalchemy.TIMESTAMP(timezone=True), nullable=False)
    end_time = sqlalchemy.Column(sqlalchemy.TIMESTAMP(timezone=True))
    succeeded = sqlalchemy.Column(sqlalchemy.BOOLEAN)


class NodeRun(Base):
    """Runtime, status information and output of a pipeline node run"""
    __tablename__ = 'data_integration_node_run'

    node_run_id = sqlalchemy.Column(sqlalchemy.Integer, primary_key=True)
    run_id = sqlalchemy.Column(sqlalchemy.Integer, sqlalchemy.ForeignKey('data_integration_run.run_id'), index=True)

    node_path = sqlalchemy.Column(sqlalchemy.ARRAY(sqlalchemy.TEXT), index=True)
    start_time = sqlalchemy.Column(sqlalchemy.TIMESTAMP(timezone=True), nullable=False)
    end_time = sqlalchemy.Column(sqlalchemy.TIMESTAMP(timezone=True))
    succeeded = sqlalchemy.Column(sqlalchemy.BOOLEAN)
    is_pipeline = sqlalchemy.Column(sqlalchemy.BOOLEAN)


class NodeOutput(Base):
    """Runtime, status information and output of a pipeline node run"""
    __tablename__ = 'data_integration_node_output'

    node_output_id = sqlalchemy.Column(sqlalchemy.Integer, primary_key=True)
    node_run_id = sqlalchemy.Column(sqlalchemy.Integer, sqlalchemy.ForeignKey('data_integration_node_run.node_run_id'),
                                    index=True)
    timestamp = sqlalchemy.Column(sqlalchemy.TIMESTAMP(timezone=True), nullable=False)
    message = sqlalchemy.Column(sqlalchemy.TEXT, nullable=False)
    format = sqlalchemy.Column(sqlalchemy.TEXT, nullable=False)
    is_error = sqlalchemy.Column(sqlalchemy.BOOLEAN, nullable=False)


class SystemStatistics(Base):
    """System stats measurements"""
    __tablename__ = 'data_integration_system_statistics'

    timestamp = sqlalchemy.Column(sqlalchemy.TIMESTAMP(timezone=True), primary_key=True, index=True)
    run_id = sqlalchemy.Column(sqlalchemy.Integer, nullable=True)
    disc_read = sqlalchemy.Column(sqlalchemy.FLOAT)
    disc_write = sqlalchemy.Column(sqlalchemy.FLOAT)
    net_recv = sqlalchemy.Column(sqlalchemy.FLOAT)
    net_sent = sqlalchemy.Column(sqlalchemy.FLOAT)
    cpu_usage = sqlalchemy.Column(sqlalchemy.FLOAT)
    mem_usage = sqlalchemy.Column(sqlalchemy.FLOAT)
    swap_usage = sqlalchemy.Column(sqlalchemy.FLOAT)
    iowait = sqlalchemy.Column(sqlalchemy.FLOAT)

    __table_args__ = (sqlalchemy.UniqueConstraint('timestamp', 'run_id', name='timestamp+run_id'), )


def close_open_run_after_error(run_id: int):
    """Closes all open run and node_run for this run_id as failed"""
    if run_id is None:
        return
    print(f'Run aborted, cleaning up (run_id = {run_id})')
    _close_run = f'''
UPDATE  data_integration_run
SET end_time = now(), succeeded = FALSE
WHERE run_id = {"%s"} and end_time IS NULL
    '''
    _close_node_run = f'''
UPDATE  data_integration_node_run
SET end_time = now(), succeeded = FALSE
WHERE run_id = {"%s"} and end_time IS NULL
        '''
    with mara_db.postgresql.postgres_cursor_context('mara') as cursor:  # type: psycopg2.extensions.cursor
        cursor.execute(_close_node_run, (run_id,))
        cursor.execute(_close_run, (run_id,))


class RunLogger(events.EventHandler):
    run_id: int = None
    node_output: {tuple: [pipeline_events.Output]} = None

    def handle_event(self, event: events.Event):

        if isinstance(event, pipeline_events.RunStarted):
            with mara_db.postgresql.postgres_cursor_context('mara') as cursor:  # type: psycopg2.extensions.cursor
                cursor.execute(f'''
INSERT INTO data_integration_run (node_path, pid, start_time)
VALUES ({"%s, %s, %s"})
RETURNING run_id;''', (event.node_path, event.pid, event.start_time))
                self.run_id = cursor.fetchone()[0]

        elif isinstance(event, pipeline_events.Output):
            key = tuple(event.node_path)

            if not self.node_output:
                self.node_output = {}

            if key in self.node_output:
                self.node_output[key].append(event)
            else:
                self.node_output[key] = [event]

        elif isinstance(event, pipeline_events.NodeStarted):
            with mara_db.postgresql.postgres_cursor_context('mara') as cursor:  # type: psycopg2.extensions.cursor
                cursor.execute(f'''
INSERT INTO data_integration_node_run (run_id, node_path, start_time, is_pipeline)
VALUES  ({"%s, %s, %s, %s"})
RETURNING node_run_id''', (self.run_id, event.node_path, event.start_time, event.is_pipeline))

        elif isinstance(event, system_statistics.SystemStatistics):
            with mara_db.postgresql.postgres_cursor_context('mara') as cursor:  # type: psycopg2.extensions.cursor
                cursor.execute(f'''
<<<<<<< HEAD
INSERT INTO data_integration_system_statistics (timestamp, run_id, disc_read, disc_write, net_recv, net_sent, 
=======
INSERT INTO data_integration_system_statistics (timestamp, disc_read, disc_write, net_recv, net_sent,
>>>>>>> 1b504a70
                                  cpu_usage, mem_usage, swap_usage, iowait)
VALUES ({"%s, %s, %s, %s, %s, %s, %s, %s, %s, %s"})''',
                               (event.timestamp, self.run_id, event.disc_read, event.disc_write, event.net_recv,
                                event.net_sent, event.cpu_usage, event.mem_usage, event.swap_usage, event.iowait))

        elif isinstance(event, pipeline_events.NodeFinished):
            with mara_db.postgresql.postgres_cursor_context('mara') as cursor:  # type: psycopg2.extensions.cursor
                cursor.execute(f'''
UPDATE data_integration_node_run
SET end_time={"%s"}, succeeded={"%s"}
WHERE run_id={"%s"} AND node_path={"%s"}
RETURNING node_run_id''', (event.end_time, event.succeeded, self.run_id, event.node_path))
                node_run_id = cursor.fetchone()[0]

                cursor.execute('''
INSERT INTO data_integration_node_output (node_run_id, timestamp, message, format, is_error)
VALUES ''' + ','.join([cursor.mogrify('(%s,%s,%s,%s,%s)', (node_run_id, output_event.timestamp, output_event.message,
                                                           output_event.format, output_event.is_error))
                      .decode('utf-8')
                       for output_event in self.node_output.get(tuple(event.node_path))]))

        elif isinstance(event, pipeline_events.RunFinished):
            with mara_db.postgresql.postgres_cursor_context('mara') as cursor:  # type: psycopg2.extensions.cursor
                cursor.execute(f'''
UPDATE data_integration_run
SET end_time={"%s"}, succeeded={"%s"}
WHERE run_id={"%s"}''', (event.end_time, event.succeeded, self.run_id))

                cursor.execute(f'''
DELETE FROM data_integration_node_output WHERE node_run_id IN (
    SELECT node_run_id FROM data_integration_node_run WHERE run_id IN (
        SELECT run_id FROM data_integration_run
        WHERE start_time + INTERVAL '{config.run_log_retention_in_days()} days' < current_timestamp));''')

                cursor.execute(f'''
DELETE FROM data_integration_node_run WHERE run_id IN (
    SELECT run_id FROM data_integration_run
    WHERE start_time + INTERVAL '{config.run_log_retention_in_days()} days' < current_timestamp);''')

                cursor.execute(f'''
DELETE FROM data_integration_run
WHERE start_time + INTERVAL '{config.run_log_retention_in_days()} days' < current_timestamp;''')

                cursor.execute(f'''
DELETE FROM data_integration_system_statistics
WHERE timestamp + INTERVAL '{config.run_log_retention_in_days()} days' < current_timestamp;''')<|MERGE_RESOLUTION|>--- conflicted
+++ resolved
@@ -124,11 +124,8 @@
         elif isinstance(event, system_statistics.SystemStatistics):
             with mara_db.postgresql.postgres_cursor_context('mara') as cursor:  # type: psycopg2.extensions.cursor
                 cursor.execute(f'''
-<<<<<<< HEAD
+
 INSERT INTO data_integration_system_statistics (timestamp, run_id, disc_read, disc_write, net_recv, net_sent, 
-=======
-INSERT INTO data_integration_system_statistics (timestamp, disc_read, disc_write, net_recv, net_sent,
->>>>>>> 1b504a70
                                   cpu_usage, mem_usage, swap_usage, iowait)
 VALUES ({"%s, %s, %s, %s, %s, %s, %s, %s, %s, %s"})''',
                                (event.timestamp, self.run_id, event.disc_read, event.disc_write, event.net_recv,
